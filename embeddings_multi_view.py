--- conflicted
+++ resolved
@@ -537,11 +537,7 @@
             else:
                 init = "k-means++"
 
-<<<<<<< HEAD
-            mv_skm = Multi_view_SphericalKMeans(n_clusters=n_cluster, init=init, n_init=self.num_reinit, max_iter=10,
-=======
             mv_skm = Multi_view_SphericalKMeans(n_clusters=n_cluster, init='k-means++', n_init=self.num_reinit, max_iter=10,
->>>>>>> b2ffa54b
                                                 n_jobs=5, verbose=0, p=self.p, side_info=self.side_info,
                                                 true_ent2clust=self.true_ent2clust,
                                                 true_clust2ent=self.true_clust2ent)
